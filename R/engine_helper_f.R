
# Global variables for CRAN check -----------------------------------------

if(getRversion() >= "2.15.1") {
  utils::globalVariables(
    c(
      c('prevtime', #compute_outputs and compute_outputs_timeseq
        'evttime',
        '.',
        'pat_id',
        'arm',
        'costs',
        'costs_undisc',
        'qalys',
        'qalys_undisc',
        'lys',
        'lys_undisc',
        'out',
        'number_events',
        'evt_arm',
        'input_list_arm',
        'nexttime',
        'evt_id')
    )) 
}

# Load Inputs --------------------------------------------------------------------------------------------------------------------------------------

#' Function to load input expressions in a loop
#'
#' @param inputs List of existing inputs
#' @param list_uneval_inputs List of unevaluated inputs (substituted expressions)
#'
#' @return Updated list of evaluated inputs
#'
#' @examples
#' load_inputs(inputs = input_list_pt,list_uneval_inputs = common_pt_inputs)
#'
#' @keywords internal
#' @noRd

load_inputs <- function(inputs,list_uneval_inputs){
  for (inp in 1:length(list_uneval_inputs)) {
    list.eval_inputs <- lapply(list_uneval_inputs[inp],function(x) eval(x, inputs))
    #If using pick_eval_v or other expressions, the lists are not deployed, so this is necessary to do so
    if(any(is.null(names(list.eval_inputs)), names(list.eval_inputs)=="") & length(list.eval_inputs)==1) {
      inputs[names(list.eval_inputs[[1]])] <- list.eval_inputs[[1]]
    } else{
      # Remove warning for now, as it gets repeated a lot
      # if (!is.null(names(list.eval_inputs[[1]]))) {
      #   warning("Item ", names(list.eval_inputs), " is named. It is advised to assign unnamed objects if they are going to be processed in the model, as they can create errors depending on how they are used within the model.\n")
      # }
      inputs[names(list.eval_inputs)] <- list.eval_inputs
      
    }
  }
  
  return(inputs)
}


# Initial event list --------------------------------------------------------------------------------------------------------------------------------------

#' Execute the initial time to events and separate the events from other inputs that are stored
#'
#' @param arm_name A character string of the name of the intervention
#' @param input_list_arm A list of simulation inputs
#'
#' @return A named vector of initial event times, and a named vector of other inputs to be stored
#'
#' @examples
#' initiate_evt(arm = "int",input_list_arm = input_list_arm)
#'
#' @keywords internal
#' @noRd


initiate_evt <- function(arm_name,input_list_arm){
  position <- which(arm_name==names(input_list_arm$init_event_list))

  time_data <- local({
    evts_v <- input_list_arm$init_event_list[[position]][["evts"]]
    
    othert_v <- input_list_arm$init_event_list[[position]][["other_inp"]]
    
    list2env(mget(c(evts_v,othert_v),ifnotfound=Inf), envir=environment()) #initialize
    
    eval(input_list_arm$init_event_list[[position]][["expr"]]) #run script
    
    evttime <- lapply(mget(evts_v,ifnotfound=Inf),unname) #get event times and make sure they are unnamed
    
    othertime <- if(!is.null(othert_v)){mget(othert_v,ifnotfound=Inf)} else{NULL}  #get other inputs times
    
    out <- list(evttime=evttime, othertime=othertime)
  },input_list_arm)

  #Event data
  cur_evtlist <- unlist(time_data$evttime)
  
  return(list(cur_evtlist = cur_evtlist, time_data = unlist(time_data$othertime)))
}



# Get next event ------------------------------------------------------------------------------------------------------------------------------------------

#' Identify which event to process next from a list of events
#'
#' @param evt_list A list of possible events with event times
#'
#' @return Two lists: one containing the name and time of the next event, the other with the remaining events to be processed
#'
#' @examples
#' \donttest{
#' get_next_evt(evt_list = input_list_arm$cur_evtlist)
#'}
#'
#' @keywords internal
#' @noRd

get_next_evt <- function(evt_list){                  # This function identifies which event is to be processed next for each patient, depending on intervention

  if (length(evt_list)>0) {
    
    # min_evt <- which.min(evt_list) #old method

    #select the position in the vector that has the minimum time, adding the priority times to make sure to select the right one,
    # 4x slower than old method, but this is required to solve ties
    
    min_evt <- which.min(evt_list + parent.frame()$input_list_arm$precision_times[names(evt_list)]) 
    cur_evtlist <- list(out = list(evt = names(evt_list[min_evt]), evttime = evt_list[[min_evt]]), evt_list = evt_list[-min_evt])
  } else {
    cur_evtlist <- NULL
  }


  return(cur_evtlist)
}



# Reaction to Event ---------------------------------------------------------------------------------------------------------------------------------------

#' Evaluates the reactions of the event identified by GetNextEvt
#'
#' @param thisevt A two element list containing the first list from GetNextEvt: evt and evttime
#' @param arm A character string of the name of the intervention currently being processed
#' @param input_list_arm A list of simulation inputs
#'
#' @return The updated input list with after the reaction to the event is evaluated
#'
#' @examples
#' \donttest{
#' react_evt(thisevt="evt1",arm="int",input_list_arm=input_list_arm)
#' }
#'
#' @keywords internal
#' @noRd

react_evt <- function(thisevt,arm,input_list_arm=NULL){      # This function processes the next event (as identified in the GetNextEvt function)
  # Initial set-up --------------------------
  evt <- thisevt$evt                  # Identify event type
  prevtime <- input_list_arm$curtime                 # Identify time of previous event
  curtime <- thisevt$evttime         # Identify time of next event
  
  if (curtime<prevtime) {
    stop("Time of event '", evt,"': ", round(curtime,4), " is smaller than the time of previous event '", if(!is.list(input_list_arm$evt)){input_list_arm$evt}else{NA}, "': ", round(prevtime,4), ". Arm: ", arm, ", id: ", input_list_arm$i)
  }
  
  input_list_arm[["curtime"]] <- curtime
  input_list_arm[["evt"]] <- evt
  input_list_arm[["prevtime"]] <- prevtime
  input_list_arm[["arm"]] <- arm
  
  # Create costs and utilities for event --------------------------------------------------
  evt_arm <- paste(evt,arm,sep = "_")
  
  #Reset instantaneous costs/qalys/others
  if(!is.null(input_list_arm$uc_lists$instant_inputs)){
    
    for (var_name in input_list_arm$uc_lists$instant_inputs) {
      assign(var_name, 0, envir = input_list_arm)
    }
  }
  
  if(input_list_arm$accum_backwards){
    if(!is.null(input_list_arm$uc_lists$ongoing_inputs)){
<<<<<<< HEAD
      for (var_name in input_list_arm$ongoing_inputs_lu) {
        assign(var_name, 0, envir = input_list_arm)
      }
=======
      input_list_arm[input_list_arm$ongoing_inputs_lu] <- 0
>>>>>>> 83d5612c
    }
  }
  

  #Evaluate the reaction to the event
  input_list_arm <- eval_reactevt(input_list_arm$evt_react_list, evt,input_list_arm)


  return(input_list_arm)

}


# Evaluate event ------------------------------------------------------------------------------------------------------------------------------------------


#' Calculates the expression which has been defined in the reaction of the event 
#'
#' @param react_list The evt_react_list from the input_list_arm object. It contains the reactions to events.
#' @param evt_name The current event being processed
#' @param input_list_arm A list of simulation inputs
#'
#' @return The modified input list with the updates after executing the corresponding reactions
#'
#' @examples
#' \donttest{
#' eval_reactevt(react_list = input_list_arm$evt_react_list,evt_name ="evt1",input_list_arm=input_list_arm)
#'}
#'
#' @keywords internal
#' @noRd

eval_reactevt <-  function(react_list,evt_name,input_list_arm=NULL){
  # Initial set-up --------------------------

  position <- which(evt_name==names(react_list))
  pos_l <- length(position)
  if (pos_l==0 | pos_l>1 ) {
    stop("Reaction to event ", evt_name, " not recognised or more than one reaction found. Make sure that only one reaction has been defined for the event")    
  }

# Evaluate reaction -------------------------------------------------------
  #debug bit (pre-evaluation)
  if(input_list_arm$debug){
    prev_values <- mget(react_list[[position]][["debug_vars"]], input_list_arm, ifnotfound = Inf)

    loc <- paste0("Analysis: ", input_list_arm$sens," ", input_list_arm$sens_name_used,
                  "; Sim: ", input_list_arm$simulation,
                  "; Patient: ", input_list_arm$i,
                  "; Arm: ", input_list_arm$arm,
                  "; Event: ", input_list_arm$evt,
                  "; Time: ", round(input_list_arm$curtime,3)
    )
  }
  
  #evaluate event
  input_list_arm <- eval(react_list[[position]][["react"]], input_list_arm)
  
  #debug bit (after evaluation)
  if(input_list_arm$debug){
    
    cur_values <- mget(react_list[[position]][["debug_vars"]], input_list_arm)
    
    if(!is.null(input_list_arm$log_list[[loc]])){
      input_list_arm$log_list[[loc]]$prev_value <- c(input_list_arm$log_list[[loc]]$prev_value, prev_values)
      input_list_arm$log_list[[loc]]$cur_value <- c(input_list_arm$log_list[[loc]]$cur_value,cur_values)
      
    }else{
      dump_info <- list(
        list(
          prev_value = prev_values,
          cur_value = cur_values
        )
      )
      names(dump_info) <- loc
      
      input_list_arm$log_list <- c(input_list_arm$log_list, dump_info)
      
    }
  }
  return(input_list_arm)
  
}


# Get Inputs for Event -----------------------------------------------------------------------------------------------------------------------------------------------

#' Evaluates the cost/utility/cycle unevaluated expressions to be processed by the simulation engine
#'
#' @param x The specific cost/utility and its type (ongoing, instant...) to be used
#' @param ifnull Value to be used if the input has not been defined
#' @param type Identifies what type of input is being used. Can be "cost", "util", "cycle_l" (cycle length) and "cycle_starttime" (starting time of the cycle)
#' @param evt_arm_i The event-intervention identifier to understand which specific input to use, separated by an underscore
#' @param input_list_arm_i  A list of simulation inputs
#'
#' @return A numeric vector of evaluated costs/utilities/cycle lengths/starting times for the specific event and intervention defined
#'
#' @examples
#' \donttest{
#' get_input(x = input_list_arm$uc_lists$cost_ongoing_list,ifnull=0,type="cost",evt_arm_i="evt1_int",input_list_arm_i=input_list_arm)
#'}
#'
#' @keywords internal
#' @noRd

get_input <-  function(x,ifnull=0,type,evt_arm_i =evt_arm, input_list_arm_i=input_list_arm){
  out <- NULL
  items <- x[names(x)==evt_arm_i]
  items_l <- length(items)
  if (items_l==0) {
    out <-  c(out,ifnull)
  } else{
    #If length is 1, then don't do loop as it's slow
    if (items_l==1) {
      out <-  c(out,
                if(is.null(items[[1]][[type]])){
                  ifnull
                } else{
                  eval(items[[1]][[type]],input_list_arm_i)
                } #lazy eval will give error on null, so just put 0 in that case
      )
      #otherwise do loop per item
    } else{
      for (i in 1:items_l) {
        out <-  c(out,
                  if(is.null(items[[i]][[type]])){
                    ifnull
                  } else{
                    eval(items[[i]][[type]],input_list_arm_i)
                  } #lazy eval will give error on null, so just put 0 in that case
        )
      }
    }

  }
  return(out)

}


# Helper function to create mean and 95% interval -------------------------

#' Calculate mean and 95% CI from samples
#'
#' @param output_sim The output_psa data frame from the list object returned by `run_sim()`
#' @param element Variable for which mean and 95% CIs are computed (single string)
#' @param round_digit Number of digits to round outputs
#'
#' @return Mean and 95% CI from the PSA samples
#' @importFrom purrr map_dbl
#' @importFrom stats quantile
#'
#' @examples
#' \donttest{
#' interval_out(output_sim=results$output_sim[[1]],element="costs.",round_digit=3)
#'}
#'
#' @keywords internal
#' @noRd

interval_out <- function(output_sim, element,round_digit=2) {
  out <- paste0(apply(do.call(rbind, map(output_sim,element)),2,function(x) format(round(mean(x,na.rm=TRUE),round_digit), big.mark=",", scientific=FALSE)),
                " (",
                apply(do.call(rbind, map(output_sim,element)),2,function(x) format(round(quantile(x,0.025,na.rm=TRUE),round_digit), big.mark=",", scientific=FALSE)) ,
                "; ",
                apply(do.call(rbind, map(output_sim,element)),2,function(x) format(round(quantile(x,0.975,na.rm=TRUE),round_digit), big.mark=",", scientific=FALSE)) ,
                ")"
  )
  return(out)
}

# Helper function to transform the parameters exported in debug -------------------------

#' Helper function to transform the parameters exported in debug for easier readibility
#'
#' @param debug_data List with each of the events in the debug mode
#'
#' @return Transformed debug data
#'
#'
#' @keywords internal
#' @noRd

transform_debug <- function(debug_data) {
  new_event <- list()
  prev_value <- debug_data$prev_value
  cur_value <- debug_data$cur_value
  
  all_keys <- unique(c(names(prev_value), names(cur_value)))
  
  for (key in all_keys) {
    new_event[[key]] <- list(
      prev_value = prev_value[[key]],
      cur_value = cur_value[[key]]
    )
  }
  
  return(new_event)
}

# Helper function to export debug log to a txt file

#' Helper function to export debug log to a txt file
#' 
#' @param log_list name of the debug list object to be exported
#' @param log_name name of the file to be exported to (e.g., "log_list.txt")
#' @param main_byline TRUE if the main line (analysis, simulation, patient...) should be split in different lines or FALSE if pasted as a single line
#' 
#' @return None, writes txt called log_name
#' 
#' @keywords internal
#' @noRd

export_log <- function(log_list, log_name, main_byline = FALSE) {
  
  file_conn <- file(log_name)
  
  # Precompute the total number of lines for efficiency
  log_size <- sum(sapply(log_list, function(sublist) {
    length(sublist) * 3 + 2  # Each sublist key has 3 lines (key, prev_value, cur_value) + 2 extra lines for header and blank
  }))
  
  output_lines <- character(log_size)
  
  line_index <- 1
  
  # Loop through the list and construct the data to be written
  for (main_key in names(log_list)) {
    # Handle the main key header
    if (main_byline) {
      header_parts <- unlist(strsplit(main_key, "; "))
      output_lines[line_index] <- paste0(header_parts, collapse = "\n")
    } else {
      output_lines[line_index] <- main_key
    }
    line_index <- line_index + 1
    
    # Handle the second-level key-value pairs (each containing prev_value and cur_value)
    sublist <- log_list[[main_key]]
    for (sub_key in names(sublist)) {
      output_lines[line_index] <- paste0("   ", sub_key)
      line_index <- line_index + 1
      
      # Add prev_value and cur_value indented under the sub_key
      output_lines[line_index] <- paste0("     prev_value = ", paste0(sublist[[sub_key]]$prev_value, collapse = "; "))
      line_index <- line_index + 1
      output_lines[line_index] <- paste0("     cur_value  = ", paste0(sublist[[sub_key]]$cur_value, collapse = "; "))
      line_index <- line_index + 1
    }
    
    # Add a blank line after each block
    output_lines[line_index] <- ""
    line_index <- line_index + 1
  }
  
  writeLines(output_lines, file_conn)
  
  close(file_conn)
}

# Helper function to expand events over time frequency in a fast way for backward accumulation

#'  Helper function to expand events over time frequency in a fast way for backward accumulation
#' 
#' @param data name of the debug list object to be exported
#' @param time_points Time points used for the frequency expansion
#' @param reset_columns Column names to be reset after first occurence, normally instantaneous variables
#' 
#' @return expanded data.table dataset
#' 
#' @keywords internal
#' @noRd
expand_evts_bwd <- function(data, time_points, reset_columns = NULL) {
  # Ensure data is a data.table
  setDT(data)
  
  data[,evt_id := .I]
  
  # Get the relevant time_points for each evttime and prevtime, vectorized
  relevant_timepoints <- lapply(1:nrow(data), function(i) {
    time_points[time_points < data$evttime[i] & time_points > data$prevtime[i]]
  })
  
  # Create start_times and end_times based on prevtime, relevant time_points, and evttime
  start_times <- mapply(c, data$prevtime, relevant_timepoints)
  end_times <- mapply(c, relevant_timepoints,data$evttime)
  
  num_expanded_rows <- lengths(start_times)
  
  # Replicate rows according to the number of expanded time intervals
  expanded_data <- data[rep(seq_len(nrow(data)), num_expanded_rows), ]
  
  # Assign the flattened start_times and end_times back to evttime and prevtime
  expanded_data[, evttime := unlist(end_times)]
  expanded_data[, prevtime := unlist(start_times)]
  
  max_time <- max(time_points)
  # Add the time_points column (rounded up to the nearest time point)
  expanded_data[, time_points := ceiling(evttime)]
  expanded_data[time_points > max_time, time_points := max_time]
  
  # Reset specified columns for all but the first expanded row for each original row
  if (!is.null(reset_columns)) {
    reset_columns_undisc <- paste0(reset_columns, "_undisc")
    columns_to_reset <- c(reset_columns, reset_columns_undisc)
    
    # Create a vector indicating which rows are the last in their expanded series
    is_last_expansion <- sequence(num_expanded_rows) == num_expanded_rows
    
    # Reset the specified columns for all non-last expanded rows
    expanded_data[!is_last_expansion, (columns_to_reset) := 0]
  }
  
  # Make sure prevtime doesn't exceed evttime
  expanded_data[, prevtime := pmin(prevtime, evttime)]
  
  setorder(expanded_data, pat_id, arm, evttime, evt_id)
  
  return(expanded_data)
}

# Helper function to expand events over time frequency in a fast way for forward accumulation

#'  Helper function to expand events over time frequency in a fast way for forward accumulation
#' 
#' @param data name of the debug list object to be exported
#' @param time_points Time points used for the frequency expansion
#' @param reset_columns Column names to be reset after first occurence, normally instantaneous variables
#' 
#' @return expanded data.table dataset
#' 
#' @keywords internal
#' @noRd
expand_evts_fwd <- function(data, time_points, reset_columns = NULL) {
  # Ensure data is a data.table
  setDT(data)
  
  data[,evt_id := .I]
  
  # Get the relevant time_points for each evttime and nexttime, vectorized
  relevant_timepoints <- lapply(1:nrow(data), function(i) {
    time_points[time_points > data$evttime[i] & time_points < data$nexttime[i]]
  })
  
  # Create start_times and end_times based on evttime, relevant time_points, and nexttime
  start_times <- mapply(c, data$evttime, relevant_timepoints)
  end_times <- mapply(c, relevant_timepoints, data$nexttime)
  
  num_expanded_rows <- lengths(start_times)
  
  # Replicate rows according to the number of expanded time intervals
  expanded_data <- data[rep(seq_len(nrow(data)), num_expanded_rows), ]
  
  expanded_data[, evttime     := unlist(start_times)]
  expanded_data[, nexttime    := unlist(end_times)]
  
  max_time <- max(time_points)
  # Add the time_points column (rounded up to the nearest time point)
  expanded_data[, time_points := ceiling(evttime)]
  expanded_data[time_points > max_time, time_points := max_time]

  # Reset specified columns for all but the first expanded row for each original row
  if (!is.null(reset_columns)) {
    reset_columns_undisc <- paste0(reset_columns, "_undisc")
    columns_to_reset <- c(reset_columns, reset_columns_undisc)
    
    # Create a vector indicating which rows are the first in their expanded series
    is_first_expansion <- sequence(num_expanded_rows) == 1
    
    expanded_data[!is_first_expansion, (columns_to_reset) := 0]
  }
  
  expanded_data[, prevtime := shift(evttime, fill = 0), by = .(pat_id, arm)]
  
  setorder(expanded_data, pat_id, arm, evttime, evt_id)
  
  return(expanded_data)
}


# Compute and Format outputs for specific timepoints -------------------------

#' Compute the discounting and format the outputs from the simulation at specific timepoints
#'
#' @param freq The time frequency used
#' @param patdata_dt The list with the data from the patient-treatment iterations for a single simulation
#' @param input_list The list that contains the main inputs used for the simulation
#' @param prepared_outputs_v Character vector indicating the relevant variables to be exported by type
#' @param data_export_tobesummarized Character vector indicating the relevant variables to be exported by type
#' @param data_export_summarized_nonumeric Character vector indicating the relevant variables to be exported by type
#'
#' @return List with the outputs formatted 
#'
#' @import data.table
#' @importFrom utils tail
#' @importFrom zoo na.locf

#' 
#' @details
#' It computes the discounted and undiscounted lys/costs/qalys at specific timepoints in an aggregated format.
#' 
#' @examples
#' \donttest{
#' compute_outputs_timseq(patdata_dt=patdata_dt,input_list=input_list, freq = 1)
#' }
#' 
#' @keywords internal
#' @noRd

compute_outputs_timseq <- function(freq,
                                   patdata_dt,
                                   input_list,
                                   prepared_outputs_v,
                                   data_export_tobesummarized,
                                   data_export_summarized_nonumeric) {
  
  arm_list <- input_list$arm_list
  
  adjusted_to <- floor(max(patdata_dt$evttime)) + (freq - ceiling(max(patdata_dt$evttime)) %% freq) %% freq
  
  if (adjusted_to> max(patdata_dt$evttime)) {
    adjusted_to <- floor(max(patdata_dt$evttime))
  } # if adjusted_to is greater than max_time
  
  time_points <- seq(from=0,to=adjusted_to, by=freq)
  
  if (adjusted_to< max(patdata_dt$evttime)) {
    time_points <- c(time_points, max(patdata_dt$evttime))
  } # if adjusted_to is less than max event time
  
  
  
  time_points_dt <- data.table::data.table(pat_id = rep(rep(unique(patdata_dt$pat_id),each=length(time_points)),length(unique(patdata_dt$arm))),
                                           arm = rep(rep(unique(patdata_dt$arm),each=length(unique(patdata_dt$pat_id))),each=length(unique(time_points))),
                                           time_points = rep(rep(time_points,length(unique(patdata_dt$pat_id))),length(unique(patdata_dt$arm))))
  
  
  if(input_list$accum_backwards){
    final_filtered <- expand_evts_bwd(patdata_dt, time_points, input_list$uc_lists$instant_inputs)
  }else{
    final_filtered <- expand_evts_fwd(patdata_dt, time_points, input_list$uc_lists$instant_inputs)
  }
  

  # Discounting of Outcomes-------------------------------------------------------------
  
  #Discount and undiscount ongoing
  
  for (cat in input_list$uc_lists$ongoing_inputs) {
    
    
    final_filtered[,paste0(cat,"_","undisc") := disc_ongoing_v(lcldr=0,
                                                               lclprvtime=if(input_list$accum_backwards){prevtime}else{evttime},
                                                               lclcurtime=if(input_list$accum_backwards){evttime}else{nexttime},
                                                               lclval=get(cat))]
    
    final_filtered[,paste0(cat) := disc_ongoing_v(lcldr=input_list$drc,
                                                  lclprvtime=if(input_list$accum_backwards){prevtime}else{evttime},
                                                  lclcurtime=if(input_list$accum_backwards){evttime}else{nexttime},
                                                  lclval=get(cat))]
    
    if(cat %in% input_list$uc_lists$cost_categories_ongoing){
      final_filtered[, "costs" := costs + get(cat)]
      final_filtered[, "costs_undisc" := costs_undisc + get(paste0(cat,"_","undisc"))]
    }
    
    if(cat %in% input_list$uc_lists$util_categories_ongoing){
      final_filtered[, "qalys" := qalys+ get(cat)]
      final_filtered[, "qalys_undisc" := qalys_undisc + get(paste0(cat,"_","undisc"))]
    }
    
    
  }
  
  
  #Discount and undiscount instant
  for (cat in input_list$uc_lists$instant_inputs) {
    final_filtered[,paste0(cat,"_","undisc") := disc_instant_v(lcldr=0,
                                                               lclcurtime=evttime,
                                                               lclval=get(cat))]
    
    final_filtered[,paste0(cat) := disc_instant_v(lcldr=input_list$drc,
                                                  lclcurtime=evttime,
                                                  lclval=get(cat))]
    
    if(cat %in% input_list$uc_lists$cost_categories_instant){
      final_filtered[, "costs" := costs + get(cat)]
      final_filtered[, "costs_undisc" := costs_undisc + get(paste0(cat,"_","undisc"))]
    }
    
    if(cat %in% input_list$uc_lists$util_categories_instant){
      final_filtered[, "qalys" := qalys + get(cat)]
      final_filtered[, "qalys_undisc" := qalys_undisc + get(paste0(cat,"_","undisc"))]
    }
    
  }
  
  #Discount and undiscount cycle
  for (cat in input_list$uc_lists$cycle_inputs) {
    final_filtered[,paste0(cat,"_","undisc") := disc_cycle_v(lcldr=0,
                                                             lclprvtime=if(input_list$accum_backwards){prevtime}else{evttime},
                                                             cyclelength = get(paste0(cat,"_","cycle_l")),
                                                             lclcurtime=if(input_list$accum_backwards){evttime}else{nexttime},
                                                             lclval= get(cat),
                                                             starttime = get(paste0(cat,"_","cycle_starttime")))] 
    
    final_filtered[,paste0(cat) := disc_cycle_v(lcldr=input_list$drc,
                                                lclprvtime=if(input_list$accum_backwards){prevtime}else{evttime},
                                                cyclelength = get(paste0(cat,"_","cycle_l")),
                                                lclcurtime=if(input_list$accum_backwards){evttime}else{nexttime},
                                                lclval= get(cat),
                                                starttime = get(paste0(cat,"_","cycle_starttime")))]
    
    if(cat %in% input_list$uc_lists$cost_categories_cycle){
      final_filtered[, "costs" := costs + get(cat)]
      final_filtered[, "costs_undisc" := costs_undisc + get(paste0(cat,"_","undisc"))]
    }
    
    if(cat %in% input_list$uc_lists$util_categories_cycle){
      final_filtered[, "qalys" := qalys + get(cat)]
      final_filtered[, "qalys_undisc" := qalys_undisc + get(paste0(cat,"_","undisc"))]
    }
    
  }
  
  
  #Discount and undiscount LYs
  final_filtered[,"lys" := disc_ongoing_v(lcldr=input_list$drq,
                                          lclprvtime=if(input_list$accum_backwards){prevtime}else{evttime},
                                          lclcurtime=if(input_list$accum_backwards){evttime}else{nexttime},
                                          lclval=1)]
  
  final_filtered[,"lys_undisc" := disc_ongoing_v(lcldr=0,
                                                 lclprvtime=if(input_list$accum_backwards){prevtime}else{evttime},
                                                 lclcurtime=if(input_list$accum_backwards){evttime}else{nexttime},
                                                 lclval=1)]
  
  #Calculate total outcomes
  final_filtered[,"total_costs" := sum(costs),by=.(pat_id,arm)]
  final_filtered[,"total_qalys" := sum(qalys),by=.(pat_id,arm)]
  final_filtered[,"total_lys" := sum(lys),by=.(pat_id,arm)]
  final_filtered[,"total_costs_undisc" := sum(costs_undisc),by=.(pat_id,arm)]
  final_filtered[,"total_qalys_undisc" := sum(qalys_undisc),by=.(pat_id,arm)]
  final_filtered[,"total_lys_undisc" := sum(lys_undisc),by=.(pat_id,arm)]
  
  #Partially order the data
  data.table::setcolorder(final_filtered,   c("evtname","time_points","evttime", "prevtime", "pat_id", "arm",
                                              "total_lys","total_qalys","total_costs",
                                              "total_costs_undisc", "total_qalys_undisc", "total_lys_undisc",
                                              "lys","qalys","costs",
                                              "lys_undisc", "qalys_undisc",  "costs_undisc"))
  
  
  # Organize and create output -----------------------------------------------------------
  
  timed_output <- list()
  
  #Create total outputs and user-defined costs/utilities from IPD
  vector_total_outputs <- c("total_lys","total_qalys","total_costs","total_lys_undisc","total_qalys_undisc","total_costs_undisc")
  vector_total_outputs_search <- c("lys","qalys","costs","lys_undisc","qalys_undisc","costs_undisc")
  
  #Add to final outputs the total outcomes as well as the cost/utility categories totals
  vector_other_outputs <- c(input_list$categories_for_export,prepared_outputs_v)
  
  for (arm_i in arm_list) {
    for (output_i in 1:length(vector_total_outputs)) {
      temp_vec <- final_filtered[arm==arm_i,.(out=sum(get(vector_total_outputs_search[output_i]),na.rm=TRUE)/input_list$npats),by=.(time_points)][,cumsum(out)]
      if(length(time_points)> length(temp_vec)){
        last_value <- tail(temp_vec,1)
        temp_vec <- c(temp_vec,rep(last_value,length(time_points) - length(temp_vec)))
      }
      timed_output[[vector_total_outputs[output_i]]][arm_i] <- list(temp_vec)
    }
    
    for (output_i in vector_other_outputs) {
      temp_vec <- final_filtered[arm==arm_i,.(out=sum(get(output_i),na.rm=TRUE)/input_list$npats),by=.(time_points)][,cumsum(out)]
      if(length(time_points)> length(temp_vec)){
        last_value <- tail(temp_vec,1)
        temp_vec <- c(temp_vec,rep(last_value,length(time_points) - length(temp_vec)))
      }
      timed_output[[output_i]][arm_i]  <- list(temp_vec)
    }
    
    for (output_i in data_export_tobesummarized) {
      #Gets last value from patient and time, removes the accumulation, computes the average over population, then does the cumulative outcome
      temp_vec <- final_filtered[arm==arm_i,.(out=tail(get(output_i)*is.finite(get(output_i)),n=1,na.rm=TRUE)),by=.(time_points,pat_id)][
        ,out:=out-shift(out,fill=0),by=.(pat_id)][
          ,.(out=sum(out,na.rm=TRUE)/(input_list$npats-sum(is.na(out)))),by=.(time_points)][
            ,cumsum(out)]
      
      if(length(time_points)> length(temp_vec)){
        last_value <- tail(temp_vec,1)
        temp_vec <- c(temp_vec,rep(last_value,length(time_points) - length(temp_vec)))
      }
      
      timed_output[[output_i]][arm_i] <- list(temp_vec)
    }
    
    for (output_i in data_export_summarized_nonumeric) {
      #Gets last value 
      temp_vec <- final_filtered[arm==arm_i,.(out=tail(get(output_i),n=1,na.rm=TRUE)),by=.(time_points,pat_id)][,.(out=tail(out,n=1,na.rm=TRUE)),by=.(time_points)]$out
      
      if(length(time_points)> length(temp_vec)){
        last_value <- tail(temp_vec,1)
        temp_vec <- c(temp_vec,rep(last_value,length(time_points) - length(temp_vec)))
      }
      timed_output[[output_i]][arm_i] <- list(temp_vec)
    }
    
  }
  
  final_out_sorted <- names(timed_output)[!names(timed_output) %in% vector_total_outputs]
  order_final_output <- c(vector_total_outputs,final_out_sorted[order(final_out_sorted)])
  timed_output <- c(list(arm_list=arm_list),list(timepoints=time_points),timed_output[order_final_output])
  
  
  
  return(timed_output)
}



# Compute and Format outputs -------------------------

#' Compute the discounting and format the outputs from the simulation
#'
#' @param patdata The list with the data from the patient-treatment iterations for a single simulation
#' @param input_list The list that contains the main inputs used for the simulation
#'
#' @return List with the outputs formatted 
#'
#' @import data.table
#' @importFrom utils tail
#' @importFrom zoo na.locf

#' 
#' @details
#' It computes the discounted and undiscounted lys/costs/qalys. 
#' 
#' It also computes the mean aggregate outcomes per arm for the simulation for numeric values of length 1, discarding NAs and Inf. 
#' Extra data defined by user of length >1 (e.g., matrix) will not be displayed as part of the final IPD data.table and 
#' will instead be reported in the `extradata_raw` list.
#' 
#' Extra data defined by user of length==1 will be integrated in the final IPD data.table. 
#' 
#' For `input_out` items that are of length ==1, using ipd = 2 in `run_sim` will take the last observation per patient.
#' If using ipd = 3, it will return the average across patients of the last observation per patient (if numeric. If not numeric, it will be discarded).
#'
#' @examples
#' \donttest{
#' compute_outputs(patdata=patdata,input_list=input_list)
#'}
#'
#' @keywords internal
#' @noRd

compute_outputs <- function(patdata,input_list) {
  arm_list <- input_list$arm_list
  simulation <- input_list$simulation
  sens <- input_list$sens
  n_sim <- input_list$n_sim
  npats <- input_list$npats
  psa_bool <- input_list$psa_bool
  
  patdata_dt <- NULL
  list_patdata <- NULL

  #Split the data as to be exported as a data.table, and the extra data the user described
  data_export_aslist <- input_list$input_out[!input_list$input_out %in% input_list$categories_for_export]
  data_export_summarized_nonumeric <- data_export_aslist
    
  for (arm_i in arm_list) {
    list_patdata <- c(list_patdata,unlist(map(map(patdata,arm_i),"evtlist"), recursive = FALSE))
  }  
  
  rm(patdata)

  #We exclude the extra data the user described that has a length > 1 (e.g., a matrix) from the data.table
  #as there could be matrices or other objects not suitable for data.table
  
  items_length_greater_than_one <- unlist(list_patdata,recursive=FALSE)
  items_length_greater_than_one <- items_length_greater_than_one[names(items_length_greater_than_one) %in% data_export_aslist]
  
  items_length_one_numeric <- unlist(lapply(items_length_greater_than_one, function(x) length(x)==1 & is.numeric(x)))
  items_length_one_numeric <- items_length_one_numeric[items_length_one_numeric==TRUE]
  
  items_length_greater_than_one <- unlist(lapply(items_length_greater_than_one, function(x) length(x)>1))
  items_length_greater_than_one <- items_length_greater_than_one[items_length_greater_than_one==TRUE]
  
  data_export_aslist <- unique(names(items_length_greater_than_one))
  data_export_tobesummarized <- unique(names(items_length_one_numeric))
  data_export_summarized_nonumeric <- data_export_summarized_nonumeric[!data_export_summarized_nonumeric %in% c(data_export_aslist,data_export_tobesummarized)]
  
  if (length(data_export_aslist)>0) {
    list_patdata2 <- lapply(list_patdata,function(x) x[!names(x) %in% data_export_aslist])
  } else{
    list_patdata2 <- list_patdata
  }
  
  patdata_dt <- rbindlist(list(patdata_dt,rbindlist(list_patdata2,fill=TRUE)))
  
  rm(list_patdata2)
  
  #Extract only extra data that the user wants to export
  export_list_ipd <- lapply(list_patdata,function(x) x[data_export_aslist])
  
  
  prepared_outputs_v <- c(
    if(!is.null(input_list$uc_lists$ongoing_inputs)){as.vector(outer(input_list$uc_lists$ongoing_inputs, c("undisc"), paste, sep="_"))},
    if(!is.null(input_list$uc_lists$instant_inputs)){as.vector(outer(input_list$uc_lists$instant_inputs, c("undisc"), paste, sep="_"))},
    if(!is.null(input_list$uc_lists$cycle_inputs)){as.vector(outer(input_list$uc_lists$cycle_inputs, c("undisc"), paste, sep="_"))}
  )
  
  #Use the data.table to initialize values
  patdata_dt[,prevtime:=data.table::shift(evttime,fill=0)]
  patdata_dt[,prevtime:=ifelse(prevtime>evttime,0,prevtime)]
  cols_init <- c("lys",
                 "qalys",
                 "costs",
                 "lys_undisc",
                 "qalys_undisc",
                 "costs_undisc",
                 prepared_outputs_v
                 )
  patdata_dt[,(cols_init):=0]
  

  if(input_list$accum_backwards){ #if accumulating backwards, need to rewrite values

    for (cat in input_list$uc_lists$ongoing_inputs) {
      cat_lastupdate <- paste0(cat, "_lastupdate")
  
      # Calculate last observation index and set the last update flag in one step
      patdata_dt[patdata_dt[, .I[.N], by = .(pat_id, arm)]$V1, (cat_lastupdate) := 1L]
  
      # Keep updated values and fill NA values backwards within each group
      patdata_dt[, (cat) := {
        value_new <- ifelse(get(cat_lastupdate) == 1, get(cat), NA_real_)
        zoo::na.locf(value_new, fromLast = TRUE, na.rm = FALSE)
      }, by = .(pat_id, arm)]
  
      # Remove the last update flag column
      patdata_dt[, (cat_lastupdate) := NULL]
    }
  
  } else{
    patdata_dt[, nexttime:=data.table::shift(evttime,fill=0,n=-1L)]
    patdata_dt[, nexttime := ifelse(nexttime<evttime,evttime,nexttime)]
    }
  
  if(!is.null(input_list$timed_freq)){
  timed_outputs <- compute_outputs_timseq(input_list$timed_freq,
                                          patdata_dt,
                                          input_list,
                                          prepared_outputs_v,
                                          data_export_tobesummarized,
                                          data_export_summarized_nonumeric)
  }
  
  # Discounting of Outcomes-------------------------------------------------------------
  
  #Discount and undiscount ongoing
  
  for (cat in input_list$uc_lists$ongoing_inputs) {

    patdata_dt[,paste0(cat,"_","undisc") := disc_ongoing_v(lcldr=0,
                                                                        lclprvtime=if(input_list$accum_backwards){prevtime}else{evttime},
                                                                        lclcurtime=if(input_list$accum_backwards){evttime}else{nexttime},
                                                                        lclval=get(cat))]
    
    patdata_dt[,paste0(cat) := disc_ongoing_v(lcldr=input_list$drc,
                                                                 lclprvtime=if(input_list$accum_backwards){prevtime}else{evttime},
                                                                 lclcurtime=if(input_list$accum_backwards){evttime}else{nexttime},
                                                                 lclval=get(cat))]

    if(cat %in% input_list$uc_lists$cost_categories_ongoing){
      patdata_dt[, "costs" := costs + get(cat)]
      patdata_dt[, "costs_undisc" := costs_undisc + get(paste0(cat,"_","undisc"))]
    }
    
    if(cat %in% input_list$uc_lists$util_categories_ongoing){
      patdata_dt[, "qalys" := qalys+ get(cat)]
      patdata_dt[, "qalys_undisc" := qalys_undisc + get(paste0(cat,"_","undisc"))]
    }
    

  }
  
  
  #Discount and undiscount instant
  for (cat in input_list$uc_lists$instant_inputs) {
    patdata_dt[,paste0(cat,"_","undisc") := disc_instant_v(lcldr=0,
                                                                        lclcurtime=evttime,
                                                                        lclval=get(cat))]
    
    patdata_dt[,paste0(cat) := disc_instant_v(lcldr=input_list$drc,
                                                                 lclcurtime=evttime,
                                                                 lclval=get(cat))]
    
    if(cat %in% input_list$uc_lists$cost_categories_instant){
      patdata_dt[, "costs" := costs + get(cat)]
      patdata_dt[, "costs_undisc" := costs_undisc + get(paste0(cat,"_","undisc"))]
    }
    
    if(cat %in% input_list$uc_lists$util_categories_instant){
      patdata_dt[, "qalys" := qalys + get(cat)]
      patdata_dt[, "qalys_undisc" := qalys_undisc + get(paste0(cat,"_","undisc"))]
    }
    
  }
  
  #Discount and undiscount cycle
  for (cat in input_list$uc_lists$cycle_inputs) {
    patdata_dt[,paste0(cat,"_","undisc") := disc_cycle_v(lcldr=0,
                                                                    lclprvtime=if(input_list$accum_backwards){prevtime}else{evttime},
                                                                    cyclelength = get(paste0(cat,"_","cycle_l")),
                                                                    lclcurtime=if(input_list$accum_backwards){evttime}else{nexttime},
                                                                    lclval= get(cat),
                                                                    starttime = get(paste0(cat,"_","cycle_starttime")))] 
    
    patdata_dt[,paste0(cat) := disc_cycle_v(lcldr=input_list$drc,
                                                             lclprvtime=if(input_list$accum_backwards){prevtime}else{evttime},
                                                             cyclelength = get(paste0(cat,"_","cycle_l")),
                                                             lclcurtime=if(input_list$accum_backwards){evttime}else{nexttime},
                                                             lclval= get(cat),
                                                             starttime = get(paste0(cat,"_","cycle_starttime")))]
    
    if(cat %in% input_list$uc_lists$cost_categories_cycle){
      patdata_dt[, "costs" := costs + get(cat)]
      patdata_dt[, "costs_undisc" := costs_undisc + get(paste0(cat,"_","undisc"))]
    }
    
    if(cat %in% input_list$uc_lists$util_categories_cycle){
      patdata_dt[, "qalys" := qalys + get(cat)]
      patdata_dt[, "qalys_undisc" := qalys_undisc + get(paste0(cat,"_","undisc"))]
    }
    
  }
  
  
  #Discount and undiscount LYs
  patdata_dt[,"lys" := disc_ongoing_v(lcldr=input_list$drq,
                                      lclprvtime=if(input_list$accum_backwards){prevtime}else{evttime},
                                      lclcurtime=if(input_list$accum_backwards){evttime}else{nexttime},
                                      lclval=1)]
  
  patdata_dt[,"lys_undisc" := disc_ongoing_v(lcldr=0,
                                             lclprvtime=if(input_list$accum_backwards){prevtime}else{evttime},
                                             lclcurtime=if(input_list$accum_backwards){evttime}else{nexttime},
                                             lclval=1)]
  
  #Calculate total outcomes
  patdata_dt[,"total_costs" := sum(costs),by=.(pat_id,arm)]
  patdata_dt[,"total_qalys" := sum(qalys),by=.(pat_id,arm)]
  patdata_dt[,"total_lys" := sum(lys),by=.(pat_id,arm)]
  patdata_dt[,"total_costs_undisc" := sum(costs_undisc),by=.(pat_id,arm)]
  patdata_dt[,"total_qalys_undisc" := sum(qalys_undisc),by=.(pat_id,arm)]
  patdata_dt[,"total_lys_undisc" := sum(lys_undisc),by=.(pat_id,arm)]
  
  #Partially order the data
  data.table::setcolorder(patdata_dt,   c("evtname", "evttime", "prevtime", "pat_id", "arm",
                                          "total_lys","total_qalys","total_costs",
                                          "total_costs_undisc", "total_qalys_undisc", "total_lys_undisc",
                                          "lys","qalys","costs",
                                          "lys_undisc", "qalys_undisc",  "costs_undisc"))
  
  # Organize and create output -----------------------------------------------------------
  
  final_output <- list()
  
  #Create total outputs and user-defined costs/utilities from IPD
  vector_total_outputs <- c("total_lys","total_qalys","total_costs","total_lys_undisc","total_qalys_undisc","total_costs_undisc")
  vector_total_outputs_search <- c("lys","qalys","costs","lys_undisc","qalys_undisc","costs_undisc")

  #Add to final outputs the total outcomes as well as the cost/utility categories totals
  vector_other_outputs <- c(input_list$categories_for_export,prepared_outputs_v)
  for (arm_i in arm_list) {
    for (output_i in 1:length(vector_total_outputs)) {
      final_output[[vector_total_outputs[output_i]]][arm_i] <- patdata_dt[arm==arm_i,.(out=sum(get(vector_total_outputs_search[output_i]),na.rm=TRUE)),by=.(pat_id)][,mean(out,na.rm=TRUE)]
    }
    for (output_i in vector_other_outputs) {
      final_output[[output_i]][arm_i] <- patdata_dt[arm==arm_i,.(out=sum(get(output_i),na.rm=TRUE)),by=.(pat_id)][,mean(out,na.rm=TRUE)]
    }
    
    for (output_i in data_export_tobesummarized) {
        #Gets last value from patient, then average for numeric
      final_output[[output_i]][arm_i] <- patdata_dt[arm==arm_i,.(out=tail(get(output_i)*is.finite(get(output_i)),n=1,na.rm=TRUE)),by=.(pat_id)][,mean(out,na.rm=TRUE)]
    }
    
    for (output_i in data_export_summarized_nonumeric) {
      #Gets last value 
      final_output[[output_i]][arm_i] <- patdata_dt[arm==arm_i,.(out=tail(get(output_i),n=1,na.rm=TRUE)),by=.(pat_id)][,tail(out,n=1,na.rm=TRUE)]
    }
    
    
    for (output_i in data_export_aslist) {
      #Get last value
      temp <- Filter(function(sublist) sublist[["arm"]] == arm_i, list_patdata)
      final_output[[output_i]][[arm_i]] <- temp[[length(temp)]][[output_i]]
    }
  }
  
  rm(list_patdata)
  
  final_out_sorted <- names(final_output)[!names(final_output) %in% vector_total_outputs]
  order_final_output <- c(vector_total_outputs,final_out_sorted[order(final_out_sorted)])
  final_output <- c(list(arm_list=arm_list),final_output[order_final_output])
  
  #Exports IPD values either fully IPD or aggregated for events
  if (input_list$ipd==1) {
    final_output$merged_df <- patdata_dt
    if(length(data_export_aslist)>0){
      final_output$extradata_raw <- export_list_ipd
    }
    
  } else if (input_list$ipd==2) {
    #Get names of columns that will be used, 
    other_cols <- c("pat_id", "arm")
    #Columns that will not be summarized (event related columns, time and total_)
    cols_to_rm <- colnames(patdata_dt)[grepl("total_",colnames(patdata_dt)) | colnames(patdata_dt) %in% c("evtname", "evttime", "prevtime")]
    patdata_dt[,number_events:=1]
    #Numeric columns only
    numeric_c <- sapply(patdata_dt,is.numeric)
    #Columns to sum must be in the right list and also be numeric
    cols_to_sum <- colnames(patdata_dt)[!colnames(patdata_dt) %in% c(other_cols,cols_to_rm,data_export_tobesummarized) & numeric_c]
    #Other columns are left as is (takes last value of those)
    cols_to_leave_as_is <- colnames(patdata_dt)[!colnames(patdata_dt) %in% c(other_cols,cols_to_rm) & !colnames(patdata_dt) %in% c(cols_to_sum)]
    
    #Summarize the data as relevant
    patdata_temp <- patdata_dt[, lapply(.SD, sum, na.rm=TRUE), by=other_cols, .SDcols=cols_to_sum] #sum numeric variables in list
    
    if (length(cols_to_leave_as_is!=0)) {
      patdata_temp2 <- patdata_dt[, tail(.SD, 1, na.rm=TRUE), by=other_cols, .SDcols=cols_to_leave_as_is] #get last observation if other
      final_output$merged_df <- merge(patdata_temp,patdata_temp2)
    } else{
      final_output$merged_df <- patdata_temp
    }
    
    colnames(final_output$merged_df)[colnames(final_output$merged_df) %in% c("qalys","costs","lys","qalys_undisc","costs_undisc","lys_undisc")] <- paste0("total_",colnames(final_output$merged_df)[colnames(final_output$merged_df) %in% c("qalys","costs","lys","qalys_undisc","costs_undisc","lys_undisc")])


    if (sens==1 & simulation==1) {
      message("Patient-arm data aggregated across events by selecting the last value for input_out items.")
      }
    
    if(length(data_export_aslist)>0){
      final_output$extradata_raw <- export_list_ipd
    }
  } else{
    if (sens==1 & simulation==1) {
      message("Data aggregated across events and patients by selecting the last value for input_out numeric items and then averaging across patients. Only last value of non-numeric and length > 1 items in simulation is displayed. ")
    }
  }
  
  if(!is.null(input_list$timed_freq)){
    final_output$timed_outputs <- timed_outputs
  }
  
  return(final_output)
}

<|MERGE_RESOLUTION|>--- conflicted
+++ resolved
@@ -185,13 +185,11 @@
   
   if(input_list_arm$accum_backwards){
     if(!is.null(input_list_arm$uc_lists$ongoing_inputs)){
-<<<<<<< HEAD
+
       for (var_name in input_list_arm$ongoing_inputs_lu) {
         assign(var_name, 0, envir = input_list_arm)
       }
-=======
-      input_list_arm[input_list_arm$ongoing_inputs_lu] <- 0
->>>>>>> 83d5612c
+
     }
   }
   
