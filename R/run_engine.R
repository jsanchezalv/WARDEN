--- conflicted
+++ resolved
@@ -213,11 +213,9 @@
           input_list_arm <- react_evt(Evt, arm, input_list_arm)
           
           #Get extra objects to be exported
-<<<<<<< HEAD
+
           extra_data <-  mget(inputs_out_v, input_list_arm) 
-=======
-          extra_data <- input_list_arm[input_out_v]
->>>>>>> 83d5612c
+
           
           extra_data <- extra_data[!sapply(extra_data,is.null)]
  
